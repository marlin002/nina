--- conflicted
+++ resolved
@@ -76,11 +76,7 @@
       public_suffix (>= 2.0.2, < 7.0)
     ast (2.4.3)
     base64 (0.3.0)
-<<<<<<< HEAD
     benchmark (0.5.0)
-=======
-    benchmark (0.4.1)
->>>>>>> 10835c99
     bigdecimal (3.3.1)
     bindex (0.8.1)
     bootsnap (1.19.0)
@@ -105,11 +101,7 @@
       irb (~> 1.10)
       reline (>= 0.3.8)
     drb (2.2.3)
-<<<<<<< HEAD
     erb (6.0.0)
-=======
-    erb (5.1.1)
->>>>>>> 10835c99
     erubi (1.13.1)
     et-orbi (1.4.0)
       tzinfo
@@ -160,11 +152,7 @@
     marcel (1.1.0)
     matrix (0.4.3)
     mini_mime (1.1.5)
-<<<<<<< HEAD
     minitest (5.26.2)
-=======
-    minitest (5.26.0)
->>>>>>> 10835c99
     msgpack (1.8.0)
     net-http (0.6.0)
       uri
@@ -203,11 +191,7 @@
       nio4r (~> 2.0)
     raabro (1.4.0)
     racc (1.8.1)
-<<<<<<< HEAD
     rack (3.1.19)
-=======
-    rack (3.1.18)
->>>>>>> 10835c99
     rack-session (2.1.1)
       base64 (>= 0.1.0)
       rack (>= 3.0.0)
@@ -252,13 +236,8 @@
       thor (~> 1.0, >= 1.2.2)
       zeitwerk (~> 2.6)
     rainbow (3.1.1)
-<<<<<<< HEAD
     rake (13.3.1)
     rdoc (6.15.1)
-=======
-    rake (13.3.0)
-    rdoc (6.15.0)
->>>>>>> 10835c99
       erb
       psych (>= 4.0.0)
       tsort
@@ -322,11 +301,7 @@
     thor (1.4.0)
     timeout (0.4.3)
     tsort (0.2.0)
-<<<<<<< HEAD
     turbo-rails (2.0.20)
-=======
-    turbo-rails (2.0.17)
->>>>>>> 10835c99
       actionpack (>= 7.1.0)
       railties (>= 7.1.0)
     tzinfo (2.0.6)
